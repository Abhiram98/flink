/***********************************************************************************************************************
 *
 * Copyright (C) 2010 by the Stratosphere project (http://stratosphere.eu)
 *
 * Licensed under the Apache License, Version 2.0 (the "License"); you may not use this file except in compliance with
 * the License. You may obtain a copy of the License at
 *
 *     http://www.apache.org/licenses/LICENSE-2.0
 *
 * Unless required by applicable law or agreed to in writing, software distributed under the License is distributed on
 * an "AS IS" BASIS, WITHOUT WARRANTIES OR CONDITIONS OF ANY KIND, either express or implied. See the License for the
 * specific language governing permissions and limitations under the License.
 *
 **********************************************************************************************************************/

package eu.stratosphere.pact.runtime.task;

import java.io.IOException;
import java.util.Iterator;

import org.apache.commons.logging.Log;
import org.apache.commons.logging.LogFactory;

import eu.stratosphere.nephele.execution.librarycache.LibraryCacheManager;
import eu.stratosphere.nephele.io.BipartiteDistributionPattern;
import eu.stratosphere.nephele.io.DistributionPattern;
import eu.stratosphere.nephele.io.PointwiseDistributionPattern;
import eu.stratosphere.nephele.io.RecordDeserializer;
import eu.stratosphere.nephele.io.RecordReader;
import eu.stratosphere.nephele.io.RecordWriter;
import eu.stratosphere.nephele.template.AbstractTask;
import eu.stratosphere.pact.common.io.InputFormat;
import eu.stratosphere.pact.common.stub.Collector;
import eu.stratosphere.pact.common.stub.MapStub;
import eu.stratosphere.pact.common.stub.Stub;
import eu.stratosphere.pact.common.type.Key;
import eu.stratosphere.pact.common.type.KeyValuePair;
import eu.stratosphere.pact.common.type.Value;
import eu.stratosphere.pact.runtime.serialization.KeyValuePairDeserializer;
import eu.stratosphere.pact.runtime.task.util.OutputCollector;
import eu.stratosphere.pact.runtime.task.util.OutputEmitter;
import eu.stratosphere.pact.runtime.task.util.TaskConfig;

/**
 * Map task which is executed by a Nephele task manager. The task has a single
 * input and one or multiple outputs. It is provided with a MapStub
 * implementation.
 * <p>
 * The MapTask creates an iterator over all key-value pairs of its input and hands that to the <code>map()</code> method
 * of the MapStub.
 * 
 * @see eu.stratosphere.pact.common.stub.MapStub
 * @author Fabian Hueske
 */
@SuppressWarnings({ "unchecked", "rawtypes" })
public class SampleTask extends AbstractTask {

	public static final String IN_KEY = "sampling.key.class";

	public static final String IN_VALUE = "sample.value.class";

	// obtain MapTask logger
	private static final Log LOG = LogFactory.getLog(SampleTask.class);

	// input reader
	private RecordReader<KeyValuePair<Key, Value>> reader;

	// output collector
	private OutputCollector<Key, Value> output;

	// task configuration (including stub parameters)
	private TaskConfig config;

	// cancel flag
	private volatile boolean taskCanceled = false;
<<<<<<< HEAD
	private Class keyType;
	private Class valueType;
	
=======

>>>>>>> 9f7550a4
	/**
	 * {@inheritDoc}
	 */
	@Override
	public void registerInputOutput() {
		LOG.debug("Start registering input and output: " + this.getEnvironment().getTaskName() + " ("
			+ (this.getEnvironment().getIndexInSubtaskGroup() + 1) + "/"
			+ this.getEnvironment().getCurrentNumberOfSubtasks() + ")");

		// Initialize stub implementation
		initPrecedingStub();

		// Initialize input reader
		initInputReader();

		// Initializes output writers and collector
		initOutputCollector();

		LOG.debug("Finished registering input and output: " + this.getEnvironment().getTaskName() + " ("
			+ (this.getEnvironment().getIndexInSubtaskGroup() + 1) + "/"
			+ this.getEnvironment().getCurrentNumberOfSubtasks() + ")");
	}

	/**
	 * {@inheritDoc}
	 */
	@Override
	public void invoke() throws Exception {

		LOG.info("Start PACT code: " + this.getEnvironment().getTaskName() + " ("
			+ (this.getEnvironment().getIndexInSubtaskGroup() + 1) + "/"
			+ this.getEnvironment().getCurrentNumberOfSubtasks() + ")");

		/**
		 * Iterator over all input key-value pairs. The iterator wraps the input
		 * reader of the Nepehele task.
		 */
		Iterator<KeyValuePair<Key, Value>> input = new Iterator<KeyValuePair<Key, Value>>() {

			public boolean hasNext() {
				return reader.hasNext();
			}

			@Override
			public KeyValuePair<Key, Value> next() {
				try {
					return reader.next();
				} catch (IOException e) {
					throw new RuntimeException(e);
				} catch (InterruptedException e) {
					throw new RuntimeException(e);
				}
			}

			@Override
			public void remove() {

			}
		};

		// open stub implementation
		// stub.open();
		try {
			// run stub implementation
			callStub(input, output);
		} catch (Exception ex) {
			// drop, if the task was canceled
			if (!this.taskCanceled) {
				LOG.error("Unexpected ERROR in PACT code: " + this.getEnvironment().getTaskName() + " ("
					+ (this.getEnvironment().getIndexInSubtaskGroup() + 1) + "/"
					+ this.getEnvironment().getCurrentNumberOfSubtasks() + ")");
				throw ex;
			}
		}
		// close output collector
		output.close();
		// close stub implementation
		// stub.close();

		if (!this.taskCanceled) {
			LOG.info("Finished PACT code: " + this.getEnvironment().getTaskName() + " ("
				+ (this.getEnvironment().getIndexInSubtaskGroup() + 1) + "/"
				+ this.getEnvironment().getCurrentNumberOfSubtasks() + ")");
		} else {
			LOG.warn("PACT code cancelled: " + this.getEnvironment().getTaskName() + " ("
				+ (this.getEnvironment().getIndexInSubtaskGroup() + 1) + "/"
				+ this.getEnvironment().getCurrentNumberOfSubtasks() + ")");
		}
	}

	/*
	 * (non-Javadoc)
	 * @see eu.stratosphere.nephele.template.AbstractInvokable#cancel()
	 */
	@Override
	public void cancel() throws Exception {
		this.taskCanceled = true;
		LOG.warn("Cancelling PACT code: " + this.getEnvironment().getTaskName() + " ("
			+ (this.getEnvironment().getIndexInSubtaskGroup() + 1) + "/"
			+ this.getEnvironment().getCurrentNumberOfSubtasks() + ")");
	}

	/**
	 * Initializes the stub implementation and configuration.
	 * 
	 * @throws RuntimeException
	 *         Throws if instance of stub implementation can not be
	 *         obtained.
	 */
	private void initPrecedingStub() throws RuntimeException {

		// obtain task configuration (including stub parameters)
		config = new TaskConfig(getRuntimeConfiguration());

		try {
			// obtain stub class
			ClassLoader cl = LibraryCacheManager.getClassLoader(getEnvironment().getJobID());
			Class<?> userClass = config.getStubClass(Object.class, cl);
			if(Stub.class.isAssignableFrom(userClass)) {
				Stub stub = (Stub) userClass.newInstance();
				keyType = stub.getOutKeyType();
				valueType = stub.getOutValueType();
			}
			else if(InputFormat.class.isAssignableFrom(userClass)) {
				InputFormat format = (InputFormat) userClass.newInstance();
				KeyValuePair pair = format.createPair();
				keyType = (Class<Key>) pair.getKey().getClass();
				valueType = (Class<Value>) pair.getValue().getClass();
			} else {
				throw new RuntimeException("Unsupported task type " + userClass);
			}
		} catch (IOException ioe) {
			throw new RuntimeException("Library cache manager could not be instantiated.", ioe);
		} catch (ClassNotFoundException cnfe) {
			throw new RuntimeException("Stub implementation class was not found.", cnfe);
		} catch (InstantiationException ie) {
			throw new RuntimeException("Stub implementation could not be instanciated.", ie);
		} catch (IllegalAccessException iae) {
			throw new RuntimeException("Stub implementations nullary constructor is not accessible.", iae);
		}
	}

	/**
	 * Initializes the input reader of the MapTask.
	 * 
	 * @throws RuntimeException
	 *         Thrown if no input ship strategy was provided.
	 */
	private void initInputReader() throws RuntimeException {

		// create RecordDeserializer
		RecordDeserializer<KeyValuePair<Key, Value>> deserializer = new KeyValuePairDeserializer<Key, Value>(
				keyType, valueType);

		// determine distribution pattern for reader from input ship strategy
		DistributionPattern dp = null;
		switch (config.getInputShipStrategy(0)) {
		case FORWARD:
			// forward requires Pointwise DP
			dp = new PointwiseDistributionPattern();
			break;
		case PARTITION_HASH:
			// partition requires Bipartite DP
			dp = new BipartiteDistributionPattern();
			break;
		default:
			throw new RuntimeException("No input ship strategy provided for MapTask.");
		}

		// create reader
		// map has only one input, so we create one reader (id=0).
		reader = new RecordReader<KeyValuePair<Key, Value>>(this, deserializer, dp);

	}

	/**
	 * Creates a writer for each output. Creates an OutputCollector which
	 * forwards its input to all writers.
	 */
	private void initOutputCollector() {

		boolean fwdCopyFlag = false;

		// create output collector
		output = new OutputCollector<Key, Value>();

		// create a writer for each output
		for (int i = 0; i < config.getNumOutputs(); i++) {
			// obtain OutputEmitter from output ship strategy
			OutputEmitter oe = new OutputEmitter(config.getOutputShipStrategy(i));
			// create writer
			RecordWriter<KeyValuePair<Key, Value>> writer;
			writer = new RecordWriter<KeyValuePair<Key, Value>>(this,
				(Class<KeyValuePair<Key, Value>>) (Class<?>) KeyValuePair.class, oe);

			// add writer to output collector
			// the first writer does not need to send a copy
			// all following must send copies
			// TODO smarter decision is possible here, e.g. decide which channel may not need to copy, ...
			output.addWriter(writer, fwdCopyFlag);
			fwdCopyFlag = true;
		}
	}

	/**
	 * This method is called with an iterator over all k-v pairs that this MapTask processes.
	 * It calls {@link MapStub#map(Key, Value, Collector)} for each pair.
	 * 
	 * @param in
	 *        Iterator over all key-value pairs that this MapTask processes
	 * @param out
	 *        A collector for the output of the map() function.
	 */
	private void callStub(Iterator<KeyValuePair<Key, Value>> in, Collector<Key, Value> out) {
		int counter = 0;
		while (!this.taskCanceled && in.hasNext()) {
			KeyValuePair<Key, Value> pair = in.next();
			counter++;
			if ((counter % 10) == 0) {
				out.collect(pair.getKey(), pair.getValue());
			}
			// this.stub.map(pair.getKey(), pair.getValue(), out);
		}
	}
}<|MERGE_RESOLUTION|>--- conflicted
+++ resolved
@@ -73,13 +73,10 @@
 
 	// cancel flag
 	private volatile boolean taskCanceled = false;
-<<<<<<< HEAD
+
 	private Class keyType;
 	private Class valueType;
-	
-=======
-
->>>>>>> 9f7550a4
+
 	/**
 	 * {@inheritDoc}
 	 */
