--- conflicted
+++ resolved
@@ -251,12 +251,9 @@
 	 */
 	@Override
 	public void computeInterestingPropertiesForInputs(CostEstimator estimator) {
-<<<<<<< HEAD
 		// the cross itself has no interesting properties.
 		// check, if there is an output contract that tells us that certain properties are preserved.
 		// if so, propagate to the child.
-
-		
 		
 		List<InterestingProperties> thisNodesIntProps = getInterestingProperties();
 		List<InterestingProperties> props1 = InterestingProperties.filterByKeepSet(thisNodesIntProps,
@@ -264,63 +261,23 @@
 		List<InterestingProperties> props2 = InterestingProperties.filterByKeepSet(thisNodesIntProps,
 				getKeepSet(1));
 	
-		if (props1.isEmpty() == false) {
-			input1.addAllInterestingProperties(props1);
-		}
-		else {
-			input1.setNoInterestingProperties();
-		}
-		
-		if (props2.isEmpty() == false) {
-			input2.addAllInterestingProperties(props2);
-		}
-		else {
-			input2.setNoInterestingProperties();
-		}
-		
-=======
-//		// the cross itself has no interesting properties.
-//		// check, if there is an output contract that tells us that certain properties are preserved.
-//		// if so, propagate to the child.
-//		List<InterestingProperties> thisNodesIntProps = getInterestingProperties();
-//		List<InterestingProperties> props = null;
-//
-//		switch (getOutputContract()) {
-//		case SameKeyFirst:
-//		case SuperKeyFirst:
-//			props = InterestingProperties.filterByOutputContract(thisNodesIntProps, getOutputContract());
-//			if (!props.isEmpty()) {
-//				input1.addAllInterestingProperties(props);
-//			} else {
-//				input1.setNoInterestingProperties();
-//			}
-//			break;
-//
-//		case SameKeySecond:
-//		case SuperKeySecond:
-//			props = InterestingProperties.filterByOutputContract(thisNodesIntProps, getOutputContract());
-//			if (!props.isEmpty()) {
-//				input2.addAllInterestingProperties(props);
-//			} else {
-//				input2.setNoInterestingProperties();
-//			}
-//			break;
-//
-//		default:
-//			input1.setNoInterestingProperties();
-//			input2.setNoInterestingProperties();
-//			break;
-//		}
-
-		
-		// by mjsax: union
-//		this.input1.setNoInterestingProperties();
-//		this.input2.setNoInterestingProperties();
-		for(PactConnection c : this.input1)
-			c.setNoInterestingProperties();
-		for(PactConnection c : this.input2)
-			c.setNoInterestingProperties();
->>>>>>> 0db9086c
+		for(PactConnection c : this.input1) {
+			if (props1.isEmpty() == false) {
+				c.addAllInterestingProperties(props1);
+			}
+			else {
+				c.setNoInterestingProperties();
+			}	
+		}
+		
+		for(PactConnection c : this.input1) {
+			if (props2.isEmpty() == false) {
+				c.addAllInterestingProperties(props2);
+			}
+			else {
+				c.setNoInterestingProperties();
+			}
+		}
 	}
 
 	@Override
@@ -385,9 +342,9 @@
 
 //		OutputContract oc = getOutputContract();
 
-<<<<<<< HEAD
-=======
-		boolean isFirst = false;
+//<<<<<<< HEAD
+//=======
+//		boolean isFirst = false;
 
 // union version by mjsax
 //		if (oc.appliesToFirstInput()) {
@@ -423,17 +380,17 @@
 //			gp = PactConnection.getGlobalPropertiesAfterConnection(pred2, this, ss2);
 //			lp = PactConnection.getLocalPropertiesAfterConnection(pred2, this, ss2);
 //		} else {
-			gp = new GlobalProperties();
-			lp = new LocalProperties();
-//		}
-
-		gp.setKeyUnique(false);
-		lp.setKeyUnique(false);
-
-		GlobalProperties gpNoOrder = gp.createCopy();
-		gpNoOrder.setKeyOrder(Order.NONE);
-
->>>>>>> 0db9086c
+//			gp = new GlobalProperties();
+//			lp = new LocalProperties();
+////		}
+//
+//		gp.setKeyUnique(false);
+//		lp.setKeyUnique(false);
+//
+//		GlobalProperties gpNoOrder = gp.createCopy();
+//		gpNoOrder.setKeyOrder(Order.NONE);
+//
+//>>>>>>> 0db9086c724037e9b88dc5d50c2fb619a56a3e1d
 		// for the streamed nested loop strategies, the local properties (except uniqueness) of the
 		// outer side are preserved
 
@@ -454,47 +411,22 @@
 				return;
 			}
 
-<<<<<<< HEAD
-			createCrossAlternative(target, pred1, pred2, ss1, ss2, ls, keepFirstOrder, keepSecondOrder, estimator);
-=======
-			createCrossAlternative(target, allPreds1, allPreds2, ss1, ss2, ls, gp, lp, estimator);
->>>>>>> 0db9086c
+			createCrossAlternative(target, allPreds1, allPreds2, ss1, ss2, ls, keepFirstOrder, keepSecondOrder, estimator);
 		}
 		else {
 			// we generate the streamed nested-loops only, when we have size estimates. otherwise, we generate
 			// only the block nested-loops variants, as they are more robust.
-<<<<<<< HEAD
-			if (pred1.getEstimatedOutputSize() > 0 && pred2.getEstimatedOutputSize() > 0) {
-				createCrossAlternative(target, pred1, pred2, ss1, ss2, LocalStrategy.NESTEDLOOP_STREAMED_OUTER_FIRST,
+			if (haveValidOutputEstimates(allPreds1) && haveValidOutputEstimates(allPreds2)) {
+				createCrossAlternative(target, allPreds1, allPreds2, ss1, ss2, LocalStrategy.NESTEDLOOP_STREAMED_OUTER_FIRST,
 					true, false, estimator);
-				createCrossAlternative(target, pred1, pred2, ss1, ss2, LocalStrategy.NESTEDLOOP_STREAMED_OUTER_SECOND,
+				createCrossAlternative(target, allPreds1, allPreds2, ss1, ss2, LocalStrategy.NESTEDLOOP_STREAMED_OUTER_SECOND,
 					false, true, estimator);
 			}
 
-			createCrossAlternative(target, pred1, pred2, ss1, ss2, LocalStrategy.NESTEDLOOP_BLOCKED_OUTER_FIRST,
+			createCrossAlternative(target, allPreds1, allPreds2, ss1, ss2, LocalStrategy.NESTEDLOOP_BLOCKED_OUTER_FIRST,
 				false, false, estimator);
-			createCrossAlternative(target, pred1, pred2, ss1, ss2, LocalStrategy.NESTEDLOOP_BLOCKED_OUTER_SECOND,
+			createCrossAlternative(target, allPreds1, allPreds2, ss1, ss2, LocalStrategy.NESTEDLOOP_BLOCKED_OUTER_SECOND,
 				false, false, estimator);
-=======
-			if (haveValidOutputEstimates(allPreds1) && haveValidOutputEstimates(allPreds2)) {
-				if (isFirst) {
-					createCrossAlternative(target, allPreds1, allPreds2, ss1, ss2, LocalStrategy.NESTEDLOOP_STREAMED_OUTER_FIRST,
-						gp, lp, estimator);
-					createCrossAlternative(target, allPreds1, allPreds2, ss1, ss2, LocalStrategy.NESTEDLOOP_STREAMED_OUTER_SECOND,
-						gpNoOrder.createCopy(), lpDefaults.createCopy(), estimator);
-				} else {
-					createCrossAlternative(target, allPreds1, allPreds2, ss1, ss2, LocalStrategy.NESTEDLOOP_STREAMED_OUTER_SECOND,
-						gp, lp, estimator);
-					createCrossAlternative(target, allPreds1, allPreds2, ss1, ss2, LocalStrategy.NESTEDLOOP_STREAMED_OUTER_FIRST,
-						gpNoOrder.createCopy(), lpDefaults.createCopy(), estimator);
-				}
-			}
-
-			createCrossAlternative(target, allPreds1, allPreds2, ss1, ss2, LocalStrategy.NESTEDLOOP_BLOCKED_OUTER_FIRST,
-				gpNoOrder.createCopy(), lpDefaults.createCopy(), estimator);
-			createCrossAlternative(target, allPreds1, allPreds2, ss1, ss2, LocalStrategy.NESTEDLOOP_BLOCKED_OUTER_SECOND,
-				gpNoOrder, lpDefaults, estimator);
->>>>>>> 0db9086c
 		}
 	}
 
@@ -521,18 +453,20 @@
 	 * @param estimator
 	 *        The cost estimator.
 	 */
-<<<<<<< HEAD
-	private void createCrossAlternative(List<CrossNode> target, OptimizerNode pred1, OptimizerNode pred2,
+	private void createCrossAlternative(List<OptimizerNode> target, List<OptimizerNode> pred1, List<OptimizerNode> pred2,
 			ShipStrategy ss1, ShipStrategy ss2, LocalStrategy ls, boolean keepFirstOrder, boolean keepSecondOrder,
-=======
-	private void createCrossAlternative(List<OptimizerNode> target, List<OptimizerNode> allPreds1, List<OptimizerNode> allPreds2,
-			ShipStrategy ss1, ShipStrategy ss2, LocalStrategy ls, GlobalProperties outGp, LocalProperties outLp,
->>>>>>> 0db9086c
 			CostEstimator estimator) {
-		
-		
-		GlobalProperties gp = PactConnection.getGlobalPropertiesAfterConnection(pred1, this, ss1);
-		LocalProperties lp = PactConnection.getLocalPropertiesAfterConnection(pred1, this, ss1);
+
+		GlobalProperties gp;
+		LocalProperties lp;
+		if (pred1.size() == 1) {
+			gp = PactConnection.getGlobalPropertiesAfterConnection(pred1.get(0), this, ss1);
+			lp = PactConnection.getLocalPropertiesAfterConnection(pred1.get(0), this, ss1);
+		}
+		else {
+			gp = new GlobalProperties();
+			lp = new LocalProperties();
+		}
 		
 //		gp.setUniqe(false);
 //		lp.setUniqe(false);
@@ -543,182 +477,170 @@
 		}
 		
 		// create a new reduce node for this input
-<<<<<<< HEAD
 		CrossNode n = new CrossNode(this, pred1, pred2, input1, input2, gp, lp);
 
-		n.input1.setShipStrategy(ss1);
-		n.input2.setShipStrategy(ss2);
-=======
-		CrossNode n = new CrossNode(this, allPreds1, allPreds2, this.input1, this.input2, outGp, outLp);
 		for(PactConnection c : n.input1)
 			c.setShipStrategy(ss1);
 		for(PactConnection c : n.input2)
 			c.setShipStrategy(ss2);
->>>>>>> 0db9086c
+
+		n.setLocalStrategy(ls);
+
+		// compute, which of the properties survive, depending on the output contract
+		n.getGlobalProperties().filterByKeepSet(getKeepSet(0));
+		n.getLocalProperties().filterByKeepSet(getKeepSet(0));
+		
+		// compute the costs
+		estimator.costOperator(n);
+
+		target.add(n);
+		
+		
+		if (pred2.size() == 1) {
+			gp = PactConnection.getGlobalPropertiesAfterConnection(pred2.get(0), this, ss2);
+			lp = PactConnection.getLocalPropertiesAfterConnection(pred2.get(0), this, ss2);
+		}
+		else {
+			gp = new GlobalProperties();
+			lp = new LocalProperties();
+		}
+		
+//		gp.setUniqe(false);
+//		lp.setUniqe(false);
+		
+		if (keepSecondOrder == false) {
+			gp.setOrdering(null);
+			lp.setOrdering(null);
+		}
+		
+		// create a new reduce node for this input
+		n = new CrossNode(this, pred1, pred2, input1, input2, gp, lp);
+		for(PactConnection c : n.input1)
+			c.setShipStrategy(ss1);
+		for(PactConnection c : n.input2)
+			c.setShipStrategy(ss2);
 		n.setLocalStrategy(ls);
 
 		// compute, which of the properties survive, depending on the output contract
 //		n.getGlobalProperties().filterByOutputContract(getOutputContract());
 //		n.getLocalProperties().filterByOutputContract(getOutputContract());
 		
-		n.getGlobalProperties().filterByKeepSet(getKeepSet(0));
-		n.getLocalProperties().filterByKeepSet(getKeepSet(0));
+		n.getGlobalProperties().filterByKeepSet(getKeepSet(1));
+		n.getLocalProperties().filterByKeepSet(getKeepSet(1));
 		
 		// compute the costs
 		estimator.costOperator(n);
 
 		target.add(n);
-		
-		
-		
-		gp = PactConnection.getGlobalPropertiesAfterConnection(pred2, this, ss2);
-		lp = PactConnection.getLocalPropertiesAfterConnection(pred2, this, ss2);
-		
-//		gp.setUniqe(false);
-//		lp.setUniqe(false);
-		
-		if (keepSecondOrder == false) {
-			gp.setOrdering(null);
-			lp.setOrdering(null);
-		}
-		
-		// create a new reduce node for this input
-		n = new CrossNode(this, pred1, pred2, input1, input2, gp, lp);
-
-		n.input1.setShipStrategy(ss1);
-		n.input2.setShipStrategy(ss2);
-		n.setLocalStrategy(ls);
-
-		// compute, which of the properties survive, depending on the output contract
-//		n.getGlobalProperties().filterByOutputContract(getOutputContract());
-//		n.getLocalProperties().filterByOutputContract(getOutputContract());
-		
-		n.getGlobalProperties().filterByKeepSet(getKeepSet(1));
-		n.getLocalProperties().filterByKeepSet(getKeepSet(1));
-		
-		// compute the costs
-		estimator.costOperator(n);
-
-		target.add(n);
 	}
 	
-<<<<<<< HEAD
+			
 	/**
 	 * Computes the number of keys that are processed by the PACT.
 	 * 
 	 * @return the number of keys processed by the PACT.
 	 */
 	protected long computeNumberOfProcessedKeys() {
-		OptimizerNode pred1 = input1 == null ? null : input1.getSourcePact();
-		OptimizerNode pred2 = input2 == null ? null : input2.getSourcePact();
-
-		if(pred1 != null && pred2 != null) {
-			
-			FieldSet fieldSet1 = new FieldSet(getPactContract().getKeyColumnNumbers(0));
-			FieldSet fieldSet2 = new FieldSet(getPactContract().getKeyColumnNumbers(1));
-			
-			// Use output contract to estimate the number of processed keys
-=======
-// union version mjsax
-//	/**
-//	 * Computes the number of keys that are processed by the PACT.
-//	 * 
-//	 * @return the number of keys processed by the PACT.
-//	 */
-//	private long computeNumberOfProcessedKeys() {
-//		long numKey1 = 0;
-//		for(PactConnection c : this.input1) {
-//			long keys = c.getSourcePact().estimatedKeyCardinality;
-//		
-//			if(keys == -1) {
-//				numKey1 = -1;
-//				break;
-//			}
-//		
-//			numKey1 += keys;
-//		}	
-//
-//		long numKey2 = 0;
-//		for(PactConnection c : this.input2) {
-//			long keys = c.getSourcePact().estimatedKeyCardinality;
-//		
-//			if(keys == -1) {
-//				numKey2 = -1;
-//				break;
-//			}
-//		
-//			numKey2 += keys;
-//		}	
-//
-//		// Use output contract to estimate the number of processed keys
+		// Match processes only keys that appear in both input sets
+		FieldSet fieldSet1 = new FieldSet(getPactContract().getKeyColumnNumbers(0));
+		FieldSet fieldSet2 = new FieldSet(getPactContract().getKeyColumnNumbers(1));
+		long numKey1 = 0;
+		for(PactConnection c : this.input1) {
+			long keys = c.getSourcePact().getEstimatedCardinality(fieldSet1);
+		
+			if(keys == -1) {
+				numKey1 = -1;
+				break;
+			}
+		
+			numKey1 += keys;
+		}	
+
+		long numKey2 = 0;
+		for(PactConnection c : this.input2) {
+			long keys = c.getSourcePact().getEstimatedCardinality(fieldSet2);
+		
+			if(keys == -1) {
+				numKey2 = -1;
+				break;
+			}
+		
+			numKey2 += keys;
+		}	
+
+		// Use output contract to estimate the number of processed keys
 //		switch(this.getOutputContract()) {
 //			case SameKeyFirst:
 //				return numKey1;
 //			case SameKeySecond:
 //				return numKey2;
 //		}
-//
-//		if(numKey1 == -1 || numKey2 == -1)
-//			return -1;
-//		
-//		return numKey1 * numKey2;
-//	}
-//	
-//	/**
-//	 * Computes the number of stub calls for one processed key. 
-//	 * 
-//	 * @return the number of stub calls for one processed key.
-//	 */
-//	private double computeStubCallsPerProcessedKey() {
-//		long numRecords1 = 0;
-//		for(PactConnection c : this.input1) {
-//			long recs = c.getSourcePact().estimatedNumRecords;
-//		
-//			if(recs == -1) {
-//				return -1;
-//			}
-//		
-//			numRecords1 += recs;
-//		}	
-//
-//		long numRecords2 = 0;
-//		for(PactConnection c : this.input2) {
-//			long recs = c.getSourcePact().estimatedNumRecords;
-//		
-//			if(recs == -1) {
-//				return -1;
-//			}
-//		
-//			numRecords2 += recs;
-//		}	
-//
-//		long carthesianCard = numRecords1 * numRecords2;
-//
-//		long numKey1 = 0;
-//		for(PactConnection c : this.input1) {
-//			long keys = c.getSourcePact().estimatedKeyCardinality;
-//		
-//			if(keys == -1) {
-//				numKey1 = -1;
-//				break;
-//			}
-//		
-//			numKey1 += keys;
-//		}
-//
-//		long numKey2 = 0;
-//		for(PactConnection c : this.input2) {
-//			long keys = c.getSourcePact().estimatedKeyCardinality;
-//		
-//			if(keys == -1) {
-//				numKey2 = -1;
-//				break;
-//			}
-//		
-//			numKey2 += keys;
-//		}	
-//
-//		
+
+		if(numKey1 == -1 || numKey2 == -1)
+			return -1;
+		
+		return numKey1 * numKey2;
+	}
+	
+	/**
+	 * Computes the number of stub calls for one processed key. 
+	 * 
+	 * @return the number of stub calls for one processed key.
+	 */
+	protected double computeStubCallsPerProcessedKey() {
+		
+		FieldSet fieldSet1 = new FieldSet(getPactContract().getKeyColumnNumbers(0));
+		FieldSet fieldSet2 = new FieldSet(getPactContract().getKeyColumnNumbers(1));
+		
+		long numRecords1 = 0;
+		for(PactConnection c : this.input1) {
+			long recs = c.getSourcePact().estimatedNumRecords;
+		
+			if(recs == -1) {
+				return -1;
+			}
+		
+			numRecords1 += recs;
+		}	
+
+		long numRecords2 = 0;
+		for(PactConnection c : this.input2) {
+			long recs = c.getSourcePact().estimatedNumRecords;
+		
+			if(recs == -1) {
+				return -1;
+			}
+		
+			numRecords2 += recs;
+		}	
+
+		long carthesianCard = numRecords1 * numRecords2;
+
+		long numKey1 = 0;
+		for(PactConnection c : this.input1) {
+			long keys = c.getSourcePact().getEstimatedCardinality(fieldSet1);
+		
+			if(keys == -1) {
+				numKey1 = -1;
+				break;
+			}
+		
+			numKey1 += keys;
+		}
+
+		long numKey2 = 0;
+		for(PactConnection c : this.input2) {
+			long keys = c.getSourcePact().getEstimatedCardinality(fieldSet2);
+		
+			if(keys == -1) {
+				numKey2 = -1;
+				break;
+			}
+		
+			numKey2 += keys;
+		}	
+
+		
 //		switch(this.getOutputContract()) {
 //		case SameKeyFirst:
 //			if(numKey1 == -1)
@@ -731,344 +653,42 @@
 //			
 //			return carthesianCard / numKey2;
 //		}
-//
-//		if(numKey1 == -1 || numKey2 == -1)
-//			return -1;
-//			
-//		return carthesianCard / numKey1 / numKey2;
-//	}
-//	
-//	/**
-//	 * Computes the number of stub calls.
-//	 * 
-//	 * @return the number of stub calls.
-//	 */
-//	private long computeNumberOfStubCalls() {
-//		long numRecords1 = 0;
-//		for(PactConnection c : this.input1) {
-//			long recs = c.getSourcePact().estimatedNumRecords;
-//		
-//			if(recs == -1) {
-//				return -1;
-//			}
-//		
-//			numRecords1 += recs;
-//		}	
-//
-//		long numRecords2 = 0;
-//		for(PactConnection c : this.input2) {
-//			long recs = c.getSourcePact().estimatedNumRecords;
-//		
-//			if(recs == -1) {
-//				return -1;
-//			}
-//		
-//			numRecords2 += recs;
-//		}	
-//
-//		return numRecords1 * numRecords2;
-//	}
-//	
-//	/**
-//	 * Computes the width of output records
-//	 * 
-//	 * @return width of output records
-//	 */
-//	private double computeAverageRecordWidth() {
-//		CompilerHints hints = getPactContract().getCompilerHints();
-//
-//		if(hints.getAvgBytesPerRecord() != -1) {
-//			// use hint if available
-//			return hints.getAvgBytesPerRecord();
-//		}
-//
-//		
-//		
-//		long outputSize = 0;
-//		long numRecords = 0;
-//		for(PactConnection c : this.input1) {
-//			OptimizerNode pred = c.getSourcePact();
-//			
-//			if(pred != null) {
-//				// if one input (all of them are unioned) does not know
-//				// its output size or number of records, we a pessimistic and return "unknown" as well
-//				if(pred.estimatedOutputSize == -1 || pred.estimatedNumRecords == -1) {
-//					outputSize = -1;
-//					break;
-//				}
-//				
-//				outputSize += pred.estimatedOutputSize;
-//				numRecords += pred.estimatedNumRecords;
-//			}
-//		}
-//
-//		double avgWidth = -1;
-//
-//		if(outputSize != -1) {
-//			avgWidth = outputSize / (double)numRecords;
-//			if(avgWidth < 1)
-//				avgWidth = 1;
-//		}
-//		
-//
-//		for(PactConnection c : this.input2) {
-//			OptimizerNode pred = c.getSourcePact();
-//			
-//			if(pred != null) {
-//				// if one input (all of them are unioned) does not know
-//				// its output size or number of records, we a pessimistic and return "unknown" as well
-//				if(pred.estimatedOutputSize == -1) {
-//					return avgWidth;
-//				}
-//				
-//				outputSize += pred.estimatedOutputSize;
-//				numRecords += pred.estimatedNumRecords;
-//			}
-//		}
-//		
-//		if(outputSize != -1) {
-//			avgWidth += outputSize / (double)numRecords;
-//			if(avgWidth < 2)
-//				avgWidth = 2;
-//		}
-//
-//		return avgWidth;
-//	}
-// end union version
-
-//	/**
-//	 * Computes the number of keys that are processed by the PACT.
-//	 * 
-//	 * @return the number of keys processed by the PACT.
-//	 */
-//	private long computeNumberOfProcessedKeys() {
-//		OptimizerNode pred1 = input1 == null ? null : input1.getSourcePact();
-//		OptimizerNode pred2 = input2 == null ? null : input2.getSourcePact();
-//
-//		if(pred1 != null && pred2 != null) {
-//			
-//			// Use output contract to estimate the number of processed keys
->>>>>>> 0db9086c
-//			switch(this.getOutputContract()) {
-//			case SameKeyFirst:
-//				return pred1.getEstimatedKeyCardinality();
-//			case SameKeySecond:
-//				return pred2.getEstimatedKeyCardinality();
-//			default:
-				if(pred1.getEstimatedCardinality(fieldSet1) != -1 && pred2.getEstimatedCardinality(fieldSet2) != -1) {
-					return pred1.getEstimatedCardinality(fieldSet1) * pred2.getEstimatedCardinality(fieldSet2);
-				} else {
-					return -1;
-				}
-//			}
-		} else {
+
+		if(numKey1 == -1 || numKey2 == -1)
 			return -1;
-		}
+			
+		return carthesianCard / numKey1 / numKey2;
 	}
 	
 	/**
-	 * Computes the number of stub calls for one processed key. 
-	 * 
-	 * @return the number of stub calls for one processed key.
-	 */
-	protected double computeStubCallsPerProcessedKey() {
-
-		OptimizerNode pred1 = input1 == null ? null : input1.getSourcePact();
-		OptimizerNode pred2 = input2 == null ? null : input2.getSourcePact();
-
-		if(pred1 != null && pred2 != null && pred1.getEstimatedNumRecords() != -1 && pred2.getEstimatedNumRecords() != -1) {
-			
-			long carthesianCard = pred1.getEstimatedNumRecords() * pred2.getEstimatedNumRecords();
-			
-			FieldSet fieldSet1 = new FieldSet(getPactContract().getKeyColumnNumbers(0));
-			FieldSet fieldSet2 = new FieldSet(getPactContract().getKeyColumnNumbers(1));
-			
-			// Use output contract to estimate the number of stub calls per keys
-//			switch(this.getOutputContract()) {
-//			case SameKeyFirst:
-//				if(pred1.getEstimatedKeyCardinality() != -1) {
-//					return carthesianCard / pred1.getEstimatedKeyCardinality();
-//				} else {
-//					return -1;
-//				}
-//			case SameKeySecond:
-//				if(pred2.getEstimatedKeyCardinality() != -1) {
-//					return carthesianCard / pred2.getEstimatedKeyCardinality();
-//				} else {
-//					return -1;
-//				}
-//			default:
-				if(pred1.getEstimatedCardinality(fieldSet1) != -1 && pred2.getEstimatedCardinality(fieldSet2) != -1) {
-					return carthesianCard / (pred1.getEstimatedCardinality(fieldSet1) * pred2.getEstimatedCardinality(fieldSet2));
-				} else {
-					return -1;
-				}
-//			}
-		} else {
-			return -1;
-		}
-	}
-	
-<<<<<<< HEAD
-	/**
 	 * Computes the number of stub calls.
 	 * 
 	 * @return the number of stub calls.
-=======
-// union version by mjsax
-//	/*
-//	 * (non-Javadoc)
-//	 * @see eu.stratosphere.pact.compiler.plan.OptimizerNode#computeOutputEstimates(eu.stratosphere.pact.compiler.DataStatistics)
-//	 */
-//	@Override
-//	public void computeOutputEstimates(DataStatistics statistics) {
-//		boolean allPredsAvailable = false;
-//		
-//		if(this.input1 != null && this.input2 != null) {
-//			for(PactConnection c : this.input1) {
-//				if(c.getSourcePact() == null) {
-//					allPredsAvailable = false;
-//					break;
-//				}
-//			}
-//			
-//			if(allPredsAvailable) {
-//				for(PactConnection c : this.input2) {
-//					if(c.getSourcePact() == null) {
-//						allPredsAvailable = false;
-//						break;
-//					}
-//				}				
-//			}
-//		}
-//
-//		CompilerHints hints = getPactContract().getCompilerHints();
-//
-//		if (!allPredsAvailable) {
-//			// Preceding node is not available, we take hints as given
-//			this.estimatedKeyCardinality = hints.getKeyCardinality();
-//			
-//			if(hints.getKeyCardinality() != -1 && hints.getAvgNumValuesPerKey() != -1) {
-//				this.estimatedNumRecords = (hints.getKeyCardinality() * hints.getAvgNumValuesPerKey()) >= 1 ? 
-//						(long) (hints.getKeyCardinality() * hints.getAvgNumValuesPerKey()) : 1;
-//			}
-//			
-//			if(this.estimatedNumRecords != -1 && hints.getAvgBytesPerRecord() != -1) {
-//				this.estimatedOutputSize = (this.estimatedNumRecords * hints.getAvgBytesPerRecord() >= 1) ? 
-//						(long) (this.estimatedNumRecords * hints.getAvgBytesPerRecord()) : 1;
-//			}
-//			
-//		} else {
-//			// We have a preceding node
-//			
-//			// ############# set default estimates
-//			
-//			// default output cardinality is equal to number of stub calls
-//			this.estimatedNumRecords = this.computeNumberOfStubCalls();
-//			// default key cardinality is -1
-//			this.estimatedKeyCardinality = -1;
-//			// default output size is equal to output size of previous node
-//			this.estimatedOutputSize = -1;
-//						
-//			
-//			// ############# output cardinality estimation ##############
-//			
-//			boolean outputCardEstimated = true;
-//				
-//			if(hints.getKeyCardinality() != -1 && hints.getAvgNumValuesPerKey() != -1) {
-//				// we have precise hints
-//				this.estimatedNumRecords = (hints.getKeyCardinality() * hints.getAvgNumValuesPerKey() >= 1) ?
-//						(long) (hints.getKeyCardinality() * hints.getAvgNumValuesPerKey()) : 1;
-//			} else if(hints.getAvgRecordsEmittedPerStubCall() != 1.0) {
-//				// we know how many records are in average emitted per stub call
-//				this.estimatedNumRecords = (this.computeNumberOfStubCalls() * hints.getAvgRecordsEmittedPerStubCall() >= 1) ?
-//						(long) (this.computeNumberOfStubCalls() * hints.getAvgRecordsEmittedPerStubCall()) : 1;
-//			} else {
-//				outputCardEstimated = false;
-//			}
-//						
-//			// ############# output key cardinality estimation ##########
-//
-//			if(hints.getKeyCardinality() != -1) {
-//				// number of keys is explicitly given by user hint
-//				this.estimatedKeyCardinality = hints.getKeyCardinality();
-//				
-//			} else if(!this.getOutputContract().equals(OutputContract.None)) {
-//				// we have an output contract which might help to estimate the number of output keys
-//				
-//				if(this.getOutputContract().equals(OutputContract.UniqueKey)) {
-//					// each output key is unique. Every record has a unique key.
-//					this.estimatedKeyCardinality = this.estimatedNumRecords;
-//					
-//				} else if(this.getOutputContract().equals(OutputContract.SameKey) || 
-//						this.getOutputContract().equals(OutputContract.SameKeyFirst) || 
-//						this.getOutputContract().equals(OutputContract.SameKeySecond)) {
-//					// we have a samekey output contract
-//					
-//					if(hints.getAvgRecordsEmittedPerStubCall() < 1.0) {
-//						// in average less than one record is emitted per stub call
-//						
-//						// compute the probability that at least one stub call emits a record for a given key 
-//						double probToKeepKey = 1.0 - Math.pow((1.0 - hints.getAvgRecordsEmittedPerStubCall()), this.computeStubCallsPerProcessedKey());
-//
-//						this.estimatedKeyCardinality = (this.computeNumberOfProcessedKeys() * probToKeepKey >= 1) ?
-//								(long) (this.computeNumberOfProcessedKeys() * probToKeepKey) : 1;
-//					} else {
-//						// in average more than one record is emitted per stub call. We assume all keys are kept.
-//						this.estimatedKeyCardinality = this.computeNumberOfProcessedKeys();
-//					}
-//				}
-//			} else if(hints.getAvgNumValuesPerKey() != -1 && this.estimatedNumRecords != -1) {
-//				// we have a hint for the average number of records per key
-//				this.estimatedKeyCardinality = (this.estimatedNumRecords / hints.getAvgNumValuesPerKey() >= 1) ? 
-//						(long) (this.estimatedNumRecords / hints.getAvgNumValuesPerKey()) : 1;
-//			}
-//			 
-//			// try to reversely estimate output cardinality from key cardinality
-//			if(this.estimatedKeyCardinality != -1 && !outputCardEstimated) {
-//				// we could derive an estimate for key cardinality but could not derive an estimate for the output cardinality
-//				if(hints.getAvgNumValuesPerKey() != -1) {
-//					// we have a hint for average values per key
-//					this.estimatedNumRecords = (this.estimatedKeyCardinality * hints.getAvgNumValuesPerKey() >= 1) ?
-//							(long) (this.estimatedKeyCardinality * hints.getAvgNumValuesPerKey()) : 1;
-//				}
-//			}
-//			
-//				
-//			// ############# output size estimation #####################
-//
-//			double estAvgRecordWidth = this.computeAverageRecordWidth();
-//			
-//			if(this.estimatedNumRecords != -1 && estAvgRecordWidth != -1) {
-//				// we have a cardinality estimate and width estimate
-//
-//				this.estimatedOutputSize = (this.estimatedNumRecords * estAvgRecordWidth) >= 1 ? 
-//						(long)(this.estimatedNumRecords * estAvgRecordWidth) : 1;
-//			}
-//			
-//			// check that the key-card is maximally as large as the number of rows
-//			if (this.estimatedKeyCardinality > this.estimatedNumRecords) {
-//				this.estimatedKeyCardinality = this.estimatedNumRecords;
-//			}
-//		}
-//	}
-// end union version
-	
-	/*
-	 * (non-Javadoc)
-	 * @see eu.stratosphere.pact.compiler.plan.OptimizerNode#computeOutputEstimates(eu.stratosphere.pact.compiler.DataStatistics)
->>>>>>> 0db9086c
 	 */
 	protected long computeNumberOfStubCalls() {
-
-		OptimizerNode pred1 = input1 == null ? null : input1.getSourcePact();
-		OptimizerNode pred2 = input2 == null ? null : input2.getSourcePact();
-
-		if(pred1 != null && pred2 != null && pred1.getEstimatedNumRecords() != -1 && pred2.getEstimatedNumRecords() != -1) {
-			return pred1.getEstimatedNumRecords() * pred2.getEstimatedNumRecords();
-		} else {
-			return -1;
-		}
-	}
-	
+		long numRecords1 = 0;
+		for(PactConnection c : this.input1) {
+			long recs = c.getSourcePact().estimatedNumRecords;
+		
+			if(recs == -1) {
+				return -1;
+			}
+		
+			numRecords1 += recs;
+		}	
+
+		long numRecords2 = 0;
+		for(PactConnection c : this.input2) {
+			long recs = c.getSourcePact().estimatedNumRecords;
+		
+			if(recs == -1) {
+				return -1;
+			}
+		
+			numRecords2 += recs;
+		}	
+
+		return numRecords1 * numRecords2;
+	}
+
 }